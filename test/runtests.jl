using Test
using LAMMPS
using MPI

@test_logs (:warn,"LAMMPS library path changed, you will need to restart Julia for the change to take effect") LAMMPS.set_library!(LAMMPS.locate())

LMP() do lmp
    @test LAMMPS.version(lmp) >= 0
end

LMP(["-screen", "none"]) do lmp
    @test LAMMPS.version(lmp) >= 0
    command(lmp, "clear")

    @test_throws LAMMPSError command(lmp, "nonsense")

    LAMMPS.close!(lmp)

    expected_error = ErrorException("The LMP object doesn't point to a valid LAMMPS instance! "
        * "This is usually caused by calling `LAMMPS.close!` or through serialization and deserialization.")

    @test_throws expected_error command(lmp, "")
end

@test_throws LAMMPSError LMP(["-nonesense"])

@testset "Extract Setting/Global" begin
    LMP(["-screen", "none"]) do lmp
        command(lmp, """
                atom_modify map yes
                region cell block 0 1 0 2 0 3
                create_box 1 cell
        """)

        @test extract_global(lmp, "dt", LAMMPS_DOUBLE)[] isa Float64
        @test extract_global(lmp, "boxhi", LAMMPS_DOUBLE) == [1, 2, 3]
        @test extract_global(lmp, "nlocal", LAMMPS_INT)[] == extract_setting(lmp, "nlocal") == 0

        with_copy1 = extract_global(lmp, "periodicity", LAMMPS_INT, copy=true)
        with_copy2 = extract_global(lmp, "periodicity", LAMMPS_INT, copy=true)

        @test pointer(with_copy1) != pointer(with_copy2)

        without_copy1 = extract_global(lmp, "periodicity", LAMMPS_INT, copy=false)
        without_copy2 = extract_global(lmp, "periodicity", LAMMPS_INT, copy=false)

        @test pointer(with_copy1) != pointer(with_copy2)

        # verify that no errors were missed
        @test LAMMPS.API.lammps_has_error(lmp) == 0
    end
end

@testset "Extract Atom" begin
    LMP(["-screen", "none"]) do lmp
        command(lmp, """
            atom_modify map yes
            region cell block 0 3 0 3 0 3
            create_box 1 cell
            lattice sc 1
            create_atoms 1 region cell
            mass 1 1
        """)

        @test extract_atom(lmp, "mass", LAMMPS_DOUBLE) isa  Vector{Float64}
        @test extract_atom(lmp, "mass", LAMMPS_DOUBLE) == [1]

        x1 = extract_atom(lmp, "x", LAMMPS_DOUBLE_2D) 
        @test size(x1) == (3, 27)

        x2 = extract_atom(lmp, "x", LAMMPS_DOUBLE_2D; with_ghosts=true) 
        @test size(x2) == (3, 27)

        @test extract_atom(lmp, "image", LAMMPS_INT) isa Vector{Int32}

        @test_throws ErrorException extract_atom(lmp, "v", LAMMPS_DOUBLE)

        # verify that no errors were missed
        @test LAMMPS.API.lammps_has_error(lmp) == 0
    end
end

@testset "Variables" begin
    LMP(["-screen", "none"]) do lmp
        command(lmp, """
            box tilt large
            region cell block 0 1.0 0 1.0 0 1.0 units box
            create_box 1 cell
            create_atoms 1 random 10 1 NULL
            compute  press all pressure NULL pair
            fix press all ave/time 1 1 1 c_press mode vector

            variable var1 equal 1.0
            variable var2 string \"hello\"
            variable var3 atom x
            # TODO: x is 3d, how do we access more than the first dims
            variable var4 vector f_press
            group odd id 1 3 5 7
        """)

        @test extract_variable(lmp, "var1", VAR_EQUAL) == 1.0
        @test extract_variable(lmp, "var2", VAR_STRING) == "hello"
        x = extract_atom(lmp, "x", LAMMPS_DOUBLE_2D)
        x_var = extract_variable(lmp, "var3", VAR_ATOM)
        @test length(x_var) == 10
        @test x_var == x[1, :]
        press = extract_variable(lmp, "var4", VAR_VECTOR)
        @test press isa Vector{Float64}

        x_var_group = extract_variable(lmp, "var3", VAR_ATOM, "odd")
        in_group = BitVector((1, 0, 1, 0, 1, 0, 1, 0, 0, 0))

        @test x_var_group[in_group] == x[1, in_group]
        @test all(x_var_group[.!in_group] .== 0)

        @test_throws ErrorException extract_variable(lmp, "var3", VAR_EQUAL)

        # verify that no errors were missed
        @test LAMMPS.API.lammps_has_error(lmp) == 0
    end

    # check if the memory allocated by LAMMPS persists after closing the instance
    lmp = LMP(["-screen", "none"])
    command(lmp, """
        atom_modify map yes
        region cell block 0 3 0 3 0 3
        create_box 1 cell
        lattice sc 1
        create_atoms 1 region cell
        mass 1 1

        variable var atom id
    """)

    var = extract_variable(lmp, "var", VAR_ATOM)
    var_copy = copy(var)
    LAMMPS.close!(lmp)

    @test var == var_copy

end

@testset "gather/scatter" begin
    LMP(["-screen", "none"]) do lmp
        # setting up example data
        command(lmp, """
            atom_modify map yes
            region cell block 0 3 0 3 0 3
            create_box 1 cell
            lattice sc 1
            create_atoms 1 region cell
            mass 1 1

            compute pos all property/atom x y z
            fix pos all ave/atom 10 1 10 c_pos[1] c_pos[2] c_pos[3]

            run 10
        """)

        data = zeros(Float64, 3, 27)
        subset = Int32.([2,5,10, 5])
        data_subset = ones(Float64, 3, 4)

        subset_bad1 = Int32.([28])
        subset_bad2 = Int32.([0])
        subset_bad_data = ones(Float64, 3,1)

        @test_throws AssertionError gather(lmp, "x", Int32)
        @test_throws AssertionError gather(lmp, "id", Float64)

        @test_throws ErrorException gather(lmp, "nonesense", Float64)
        @test_throws ErrorException gather(lmp, "c_nonsense", Float64)
        @test_throws ErrorException gather(lmp, "f_nonesense", Float64)

        @test_throws AssertionError gather(lmp, "x", Float64, subset_bad1)
        @test_throws AssertionError gather(lmp, "x", Float64, subset_bad2)

        @test_throws ErrorException scatter!(lmp, "nonesense", data)
        @test_throws ErrorException scatter!(lmp, "c_nonsense", data)
        @test_throws ErrorException scatter!(lmp, "f_nonesense", data)

        @test_throws AssertionError scatter!(lmp, "x", subset_bad_data, subset_bad1)
        @test_throws AssertionError scatter!(lmp, "x", subset_bad_data, subset_bad2)

        @test gather(lmp, "x", Float64) == gather(lmp, "c_pos", Float64) == gather(lmp, "f_pos", Float64)

        @test gather(lmp, "x", Float64)[:,subset] == gather(lmp, "x", Float64, subset)
        @test gather(lmp, "c_pos", Float64)[:,subset] == gather(lmp, "c_pos", Float64, subset)
        @test gather(lmp, "f_pos", Float64)[:,subset] == gather(lmp, "f_pos", Float64, subset)

        scatter!(lmp, "x", data)
        scatter!(lmp, "f_pos", data)
        scatter!(lmp, "c_pos", data)

        @test gather(lmp, "x", Float64) == gather(lmp, "c_pos", Float64) == gather(lmp, "f_pos", Float64) == data

        scatter!(lmp, "x", data_subset, subset)
        scatter!(lmp, "c_pos", data_subset, subset)
        scatter!(lmp, "f_pos", data_subset, subset)

        @test gather(lmp, "x", Float64, subset) == gather(lmp, "c_pos", Float64, subset) == gather(lmp, "f_pos", Float64, subset) == data_subset

        # verify that no errors were missed
        @test LAMMPS.API.lammps_has_error(lmp) == 0
    end
end

@testset "Gather bonds/angles/dihedrals/impropers" begin
    LMP(["-screen", "none"]) do lmp
        file = joinpath(@__DIR__, "test_files/bonds_angles_dihedrals_impropers.data")

        command(lmp,  """
            atom_style molecular
            read_data $file
            """)

        @test gather_bonds(lmp) == transpose([
            1 1 2
            1 2 3
            1 3 4
            1 4 1
        ])
        @test gather_angles(lmp) == transpose([
            1 1 2 3
            1 2 3 4
        ])
        @test gather_angles(lmp) == transpose([
            1 1 2 3
            1 2 3 4
        ])
        @test gather_dihedrals(lmp) == transpose([
            1 1 2 3 4
        ])
        @test gather_impropers(lmp) == transpose([
            1 4 3 2 1
        ])
        @test LAMMPS.API.lammps_has_error(lmp) == 0
    end
end

@testset "Extract Compute" begin
    LMP(["-screen", "none"]) do lmp
        command(lmp, """
            atom_modify map yes
            region cell block 0 3 0 3 0 3
            create_box 1 cell
            lattice sc 1
            create_atoms 1 region cell
            mass 1 1

            compute pos all property/atom x y z
        """)

        @test extract_compute(lmp, "pos", STYLE_ATOM, TYPE_ARRAY) == extract_atom(lmp, "x", LAMMPS_DOUBLE_2D)

        extract_compute(lmp, "thermo_temp", STYLE_GLOBAL, TYPE_VECTOR, copy=true)[2] = 2
        extract_compute(lmp, "thermo_temp", STYLE_GLOBAL, TYPE_VECTOR, copy=false)[3] = 3

        @test extract_compute(lmp, "thermo_temp", STYLE_GLOBAL, TYPE_SCALAR) == [0.0]
        @test extract_compute(lmp, "thermo_temp", STYLE_GLOBAL, TYPE_VECTOR) == [0.0, 0.0, 3.0, 0.0, 0.0, 0.0]

        @test_throws LAMMPSError extract_compute(lmp, "thermo_temp", STYLE_ATOM, TYPE_SCALAR)
        @test_throws LAMMPSError extract_compute(lmp, "thermo_temp", STYLE_GLOBAL, TYPE_ARRAY)

        # verify that no errors were missed
        @test LAMMPS.API.lammps_has_error(lmp) == 0
    end
end

@testset "Utilities" begin
    LMP(["-screen", "none"]) do lmp
        # setting up example data
        command(lmp, """
            atom_modify map yes
            region cell block 0 2 0 2 0 2
            create_box 1 cell
            lattice sc 1
            create_atoms 1 region cell
            mass 1 1

            group a id 1 2 3 5 8
            group even id 2 4 6 8
            group odd id 1 3 5 7
        """)

        @test group_to_atom_ids(lmp, "all") == 1:8
        @test group_to_atom_ids(lmp, "a") == [1, 2, 3, 5, 8]
        @test group_to_atom_ids(lmp, "even") == [2, 4, 6, 8]
        @test group_to_atom_ids(lmp, "odd") == [1, 3, 5, 7]
        @test_throws ErrorException group_to_atom_ids(lmp, "nonesense")

        command(lmp, [
            "compute pos all property/atom x y z",
            "fix 1 all ave/atom 10 1 10 c_pos[*]",
            "run 10"
        ])

        @test get_category_ids(lmp, "group") == ["all", "a", "even", "odd"]
        @test get_category_ids(lmp, "compute") == ["thermo_temp", "thermo_press", "thermo_pe", "pos"] # some of these computes are there by default it seems
        @test get_category_ids(lmp, "fix") == ["1"]
        @test_throws ErrorException get_category_ids(lmp, "nonesense")

        # verify that no errors were missed
        @test LAMMPS.API.lammps_has_error(lmp) == 0
    end
end

@testset "Create Atoms" begin
    LMP(["-screen", "none"]) do lmp
        command(lmp, """
            atom_modify map yes
            region cell block 0 2 0 2 0 2
            create_box 1 cell
            lattice sc 1
        """)
        x = rand(3, 100)
        id = Int32.(collect(1:100))
        types = ones(Int32, 100)
        image = ones(Int32, 100)
        v = rand(3, 100)


        create_atoms(lmp, x, id, types, v=v, image=image, bexpand=true)
        # Normally, you would have to sort by id, but we haven't done anything, so lammps
        # will still have the same order
        @test all(x .== extract_atom(
            lmp, "x", LAMMPS_DOUBLE_2D
        ))
        @test all(v .== extract_atom(
            lmp, "v", LAMMPS_DOUBLE_2D
        ))

        command(lmp, """
            clear
            atom_modify map yes
            region cell block 0 2 0 2 0 2
            create_box 1 cell
            lattice sc 1
        """)
        create_atoms(lmp, x, id, types, bexpand=true)
        @test all(zeros(3,100) .== extract_atom(
            lmp, "v", LAMMPS_DOUBLE_2D
        ))

        @test_throws ArgumentError create_atoms(lmp, x[1:2,:], id, types; v, image, bexpand=true) 
        @test_throws ArgumentError create_atoms(lmp, x, id[1:99], types; v, image, bexpand=true) 
        @test_throws ArgumentError create_atoms(lmp, x, id, types[1:99]; v, image, bexpand=true) 
        @test_throws ArgumentError create_atoms(lmp, x, id, types; v=v[1:2,:], image, bexpand=true)
        @test_throws ArgumentError create_atoms(lmp, x, id, types; v, image=image[1:99], bexpand=true) 

    end
end

<<<<<<< HEAD
@testset "Custom Properties" begin
=======
@testset "Neighbor lists" begin
>>>>>>> d924cb7d
    LMP(["-screen", "none"]) do lmp
        command(lmp, """
            atom_modify map yes
            region cell block 0 3 0 3 0 3
            create_box 1 cell
            lattice sc 1
            create_atoms 1 region cell
            mass 1 1

<<<<<<< HEAD
            fix customprop all property/atom i_int i2_int2 5 d_float d2_float2 6
        """)

        i_int = extract_atom(lmp, "i_int", LAMMPS_INT)
        @test size(i_int) == (27,)
        @test all(iszero, i_int)

        i2_int2 = extract_atom(lmp, "i2_int2", LAMMPS_INT_2D)
        @test size(i2_int2) == (5, 27)
        @test all(iszero, i2_int2)

        d_float = extract_atom(lmp, "d_float", LAMMPS_DOUBLE)
        @test size(d_float) == (27,)
        @test all(iszero, d_float)

        d2_float2 = extract_atom(lmp, "d2_float2", LAMMPS_DOUBLE_2D)
        @test size(d2_float2) == (6, 27)
        @test all(iszero, d2_float2)

        # verify that no errors were missed
        @test LAMMPS.API.lammps_has_error(lmp) == 0
    end
end

@testset "Image Flags" begin
    @test encode_image_flags(0, 0, 0) == 537395712
    @test encode_image_flags((0, 0, 0)) == 537395712
    @test decode_image_flags(537395712) == (0, 0, 0)
end

@testset "Extract Box" begin
    LMP(["-screen", "none"]) do lmp
        command(lmp, """
            region cell block -1 1 -2 2 -3 3
            boundary p p f
            create_box 1 cell
        """)

        box = extract_box(lmp)
        @test box.boxlo == (-1, -2, -3)
        @test box.boxhi == (1, 2, 3)
        @test box.xy == box.yz == box.xz == 0
        @test box.pflags == (1, 1, 0)
        @test box.boxflag == 0

        reset_box(lmp, [0, 0, 0], [1, 1, 1], 1, 2, 3)
        box = extract_box(lmp)
        @test box.boxlo == (0, 0, 0)
        @test box.boxhi == (1, 1, 1)
        @test box.xy == 1
        @test box.yz == 2
        @test box.xz == 3

        # verify that no errors were missed
        @test LAMMPS.API.lammps_has_error(lmp) == 0
=======
            pair_style zero 1.0
            pair_coeff * *

            fix runfix all nve

            run 1
        """)

        neighlist = pair_neighborlist(lmp, "zero")
        @test length(neighlist) == 27
        iatom, neihgs = neighlist[1]
        @test iatom == 1 # account for 1-based indexing
        @test length(neihgs) == 3
        @test_throws KeyError pair_neighborlist(lmp, "nonesense")
>>>>>>> d924cb7d
    end
end

if !Sys.iswindows()
    @testset "MPI" begin
         @test success(pipeline(`$(MPI.mpiexec()) -n 2 $(Base.julia_cmd()) mpitest.jl`, stderr=stderr, stdout=stdout))
    end
end<|MERGE_RESOLUTION|>--- conflicted
+++ resolved
@@ -351,11 +351,7 @@
     end
 end
 
-<<<<<<< HEAD
 @testset "Custom Properties" begin
-=======
-@testset "Neighbor lists" begin
->>>>>>> d924cb7d
     LMP(["-screen", "none"]) do lmp
         command(lmp, """
             atom_modify map yes
@@ -365,7 +361,6 @@
             create_atoms 1 region cell
             mass 1 1
 
-<<<<<<< HEAD
             fix customprop all property/atom i_int i2_int2 5 d_float d2_float2 6
         """)
 
@@ -421,7 +416,19 @@
 
         # verify that no errors were missed
         @test LAMMPS.API.lammps_has_error(lmp) == 0
-=======
+    end
+end
+
+@testset "Neighbor lists" begin
+    LMP(["-screen", "none"]) do lmp
+        command(lmp, """
+            atom_modify map yes
+            region cell block 0 3 0 3 0 3
+            create_box 1 cell
+            lattice sc 1
+            create_atoms 1 region cell
+            mass 1 1
+
             pair_style zero 1.0
             pair_coeff * *
 
@@ -436,7 +443,6 @@
         @test iatom == 1 # account for 1-based indexing
         @test length(neihgs) == 3
         @test_throws KeyError pair_neighborlist(lmp, "nonesense")
->>>>>>> d924cb7d
     end
 end
 
