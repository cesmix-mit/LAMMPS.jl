using Test
using LAMMPS
using MPI

@test_logs (:warn,"LAMMPS library path changed, you will need to restart Julia for the change to take effect") LAMMPS.set_library!(LAMMPS.locate())

LMP() do lmp
    @test LAMMPS.version(lmp) >= 0
end

LMP(["-screen", "none"]) do lmp
    @test LAMMPS.version(lmp) >= 0
    command(lmp, "clear")

    @test_throws LAMMPSError command(lmp, "nonsense")

    LAMMPS.close!(lmp)

    expected_error = ErrorException("The LMP object doesn't point to a valid LAMMPS instance! "
        * "This is usually caused by calling `LAMMPS.close!` or through serialization and deserialization.")

    @test_throws expected_error command(lmp, "")
end

@test_throws LAMMPSError LMP(["-nonesense"])

@testset "Extract Setting/Global" begin
    LMP(["-screen", "none"]) do lmp
        command(lmp, """
                atom_modify map yes
                region cell block 0 1 0 2 0 3
                create_box 1 cell
        """)

        @test extract_global(lmp, "dt", LAMMPS_DOUBLE)[] isa Float64
        @test extract_global(lmp, "boxhi", LAMMPS_DOUBLE) == [1, 2, 3]
        @test extract_global(lmp, "nlocal", LAMMPS_INT)[] == extract_setting(lmp, "nlocal") == 0

        with_copy1 = extract_global(lmp, "periodicity", LAMMPS_INT, copy=true)
        with_copy2 = extract_global(lmp, "periodicity", LAMMPS_INT, copy=true)

        @test pointer(with_copy1) != pointer(with_copy2)

        without_copy1 = extract_global(lmp, "periodicity", LAMMPS_INT, copy=false)
        without_copy2 = extract_global(lmp, "periodicity", LAMMPS_INT, copy=false)

        @test pointer(with_copy1) != pointer(with_copy2)

        # verify that no errors were missed
        @test LAMMPS.API.lammps_has_error(lmp) == 0
    end
end

@testset "Extract Atom" begin
    LMP(["-screen", "none"]) do lmp
        command(lmp, """
            atom_modify map yes
            region cell block 0 3 0 3 0 3
            create_box 1 cell
            lattice sc 1
            create_atoms 1 region cell
            mass 1 1
        """)

        @test extract_atom(lmp, "mass", LAMMPS_DOUBLE) isa  Vector{Float64}
        @test extract_atom(lmp, "mass", LAMMPS_DOUBLE) == [1]

        x1 = extract_atom(lmp, "x", LAMMPS_DOUBLE_2D) 
        @test size(x1) == (3, 27)

        x2 = extract_atom(lmp, "x", LAMMPS_DOUBLE_2D; with_ghosts=true) 
        @test size(x2) == (3, 27)

        @test extract_atom(lmp, "image", LAMMPS_INT) isa Vector{Int32}

        @test_throws ErrorException extract_atom(lmp, "v", LAMMPS_DOUBLE)

        # verify that no errors were missed
        @test LAMMPS.API.lammps_has_error(lmp) == 0
    end
end


function f()
    lmp = LMP(["-screen", "none"])
    @test LAMMPS.version(lmp) >= 0
    command(lmp, "clear")
    @test_throws ErrorException command(lmp, "nonsense")
    LAMMPS.close!(lmp)
end


@testset "Variables" begin
    LMP(["-screen", "none"]) do lmp
        command(lmp, """
            box tilt large
            region cell block 0 1.0 0 1.0 0 1.0 units box
            create_box 1 cell
            create_atoms 1 random 10 1 NULL
            compute  press all pressure NULL pair
            fix press all ave/time 1 1 1 c_press mode vector

            variable var1 equal 1.0
            variable var2 string \"hello\"
            variable var3 atom x
            # TODO: x is 3d, how do we access more than the first dims
            variable var4 vector f_press
            group odd id 1 3 5 7
        """)

        @test extract_variable(lmp, "var1", VAR_EQUAL) == 1.0
        @test extract_variable(lmp, "var2", VAR_STRING) == "hello"
        x = extract_atom(lmp, "x", LAMMPS_DOUBLE_2D)
        x_var = extract_variable(lmp, "var3", VAR_ATOM)
        @test length(x_var) == 10
        @test x_var == x[1, :]
        press = extract_variable(lmp, "var4", VAR_VECTOR)
        @test press isa Vector{Float64}

        x_var_group = extract_variable(lmp, "var3", VAR_ATOM, "odd")
        in_group = BitVector((1, 0, 1, 0, 1, 0, 1, 0, 0, 0))

        @test x_var_group[in_group] == x[1, in_group]
        @test all(x_var_group[.!in_group] .== 0)

        @test_throws ErrorException extract_variable(lmp, "var3", VAR_EQUAL)

        # verify that no errors were missed
        @test LAMMPS.API.lammps_has_error(lmp) == 0
    end

    # check if the memory allocated by LAMMPS persists after closing the instance
    lmp = LMP(["-screen", "none"])
    command(lmp, """
        atom_modify map yes
        region cell block 0 3 0 3 0 3
        create_box 1 cell
        lattice sc 1
        create_atoms 1 region cell
        mass 1 1

        variable var atom id
    """)

    var = extract_variable(lmp, "var", VAR_ATOM)
    var_copy = copy(var)
    LAMMPS.close!(lmp)

    @test var == var_copy

end

@testset "gather/scatter" begin
    LMP(["-screen", "none"]) do lmp
        # setting up example data
        command(lmp, """
            atom_modify map yes
            region cell block 0 3 0 3 0 3
            create_box 1 cell
            lattice sc 1
            create_atoms 1 region cell
            mass 1 1

            compute pos all property/atom x y z
            fix pos all ave/atom 10 1 10 c_pos[1] c_pos[2] c_pos[3]

            run 10
        """)

        data = zeros(Float64, 3, 27)
        subset = Int32.([2,5,10, 5])
        data_subset = ones(Float64, 3, 4)

        subset_bad1 = Int32.([28])
        subset_bad2 = Int32.([0])
        subset_bad_data = ones(Float64, 3,1)

        @test_throws AssertionError gather(lmp, "x", Int32)
        @test_throws AssertionError gather(lmp, "id", Float64)

        @test_throws ErrorException gather(lmp, "nonesense", Float64)
        @test_throws ErrorException gather(lmp, "c_nonsense", Float64)
        @test_throws ErrorException gather(lmp, "f_nonesense", Float64)

        @test_throws AssertionError gather(lmp, "x", Float64, subset_bad1)
        @test_throws AssertionError gather(lmp, "x", Float64, subset_bad2)

        @test_throws ErrorException scatter!(lmp, "nonesense", data)
        @test_throws ErrorException scatter!(lmp, "c_nonsense", data)
        @test_throws ErrorException scatter!(lmp, "f_nonesense", data)

        @test_throws AssertionError scatter!(lmp, "x", subset_bad_data, subset_bad1)
        @test_throws AssertionError scatter!(lmp, "x", subset_bad_data, subset_bad2)

        @test gather(lmp, "x", Float64) == gather(lmp, "c_pos", Float64) == gather(lmp, "f_pos", Float64)

        @test gather(lmp, "x", Float64)[:,subset] == gather(lmp, "x", Float64, subset)
        @test gather(lmp, "c_pos", Float64)[:,subset] == gather(lmp, "c_pos", Float64, subset)
        @test gather(lmp, "f_pos", Float64)[:,subset] == gather(lmp, "f_pos", Float64, subset)

        scatter!(lmp, "x", data)
        scatter!(lmp, "f_pos", data)
        scatter!(lmp, "c_pos", data)

        @test gather(lmp, "x", Float64) == gather(lmp, "c_pos", Float64) == gather(lmp, "f_pos", Float64) == data

        scatter!(lmp, "x", data_subset, subset)
        scatter!(lmp, "c_pos", data_subset, subset)
        scatter!(lmp, "f_pos", data_subset, subset)

        @test gather(lmp, "x", Float64, subset) == gather(lmp, "c_pos", Float64, subset) == gather(lmp, "f_pos", Float64, subset) == data_subset

        # verify that no errors were missed
        @test LAMMPS.API.lammps_has_error(lmp) == 0
    end
end

@testset "Gather bonds/angles/dihedrals/impropers" begin
    LMP(["-screen", "none"]) do lmp
        file = joinpath(@__DIR__, "test_files/bonds_angles_dihedrals_impropers.data")

        command(lmp,  """
            atom_style molecular
            read_data $file
            """)

        @test gather_bonds(lmp) == transpose([
            1 1 2
            1 2 3
            1 3 4
            1 4 1
        ])
        @test gather_angles(lmp) == transpose([
            1 1 2 3
            1 2 3 4
        ])
        @test gather_angles(lmp) == transpose([
            1 1 2 3
            1 2 3 4
        ])
        @test gather_dihedrals(lmp) == transpose([
            1 1 2 3 4
        ])
        @test gather_impropers(lmp) == transpose([
            1 4 3 2 1
        ])
        @test LAMMPS.API.lammps_has_error(lmp) == 0
    end
end

@testset "Extract Compute" begin
    LMP(["-screen", "none"]) do lmp
        command(lmp, """
            atom_modify map yes
            region cell block 0 3 0 3 0 3
            create_box 1 cell
            lattice sc 1
            create_atoms 1 region cell
            mass 1 1

            compute pos all property/atom x y z
        """)

        @test extract_compute(lmp, "pos", STYLE_ATOM, TYPE_ARRAY) == extract_atom(lmp, "x", LAMMPS_DOUBLE_2D)

        extract_compute(lmp, "thermo_temp", STYLE_GLOBAL, TYPE_VECTOR, copy=true)[2] = 2
        extract_compute(lmp, "thermo_temp", STYLE_GLOBAL, TYPE_VECTOR, copy=false)[3] = 3

        @test extract_compute(lmp, "thermo_temp", STYLE_GLOBAL, TYPE_SCALAR) == [0.0]
        @test extract_compute(lmp, "thermo_temp", STYLE_GLOBAL, TYPE_VECTOR) == [0.0, 0.0, 3.0, 0.0, 0.0, 0.0]

        @test_throws LAMMPSError extract_compute(lmp, "thermo_temp", STYLE_ATOM, TYPE_SCALAR)
        @test_throws LAMMPSError extract_compute(lmp, "thermo_temp", STYLE_GLOBAL, TYPE_ARRAY)

        # verify that no errors were missed
        @test LAMMPS.API.lammps_has_error(lmp) == 0
    end
end

@testset "Utilities" begin
    LMP(["-screen", "none"]) do lmp
        # setting up example data
        command(lmp, """
            atom_modify map yes
            region cell block 0 2 0 2 0 2
            create_box 1 cell
            lattice sc 1
            create_atoms 1 region cell
            mass 1 1

            group a id 1 2 3 5 8
            group even id 2 4 6 8
            group odd id 1 3 5 7
        """)

        @test group_to_atom_ids(lmp, "all") == 1:8
        @test group_to_atom_ids(lmp, "a") == [1, 2, 3, 5, 8]
        @test group_to_atom_ids(lmp, "even") == [2, 4, 6, 8]
        @test group_to_atom_ids(lmp, "odd") == [1, 3, 5, 7]
        @test_throws ErrorException group_to_atom_ids(lmp, "nonesense")

        command(lmp, [
            "compute pos all property/atom x y z",
            "fix 1 all ave/atom 10 1 10 c_pos[*]",
            "run 10"
        ])

        @test get_category_ids(lmp, "group") == ["all", "a", "even", "odd"]
        @test get_category_ids(lmp, "compute") == ["thermo_temp", "thermo_press", "thermo_pe", "pos"] # some of these computes are there by default it seems
        @test get_category_ids(lmp, "fix") == ["1"]
        @test_throws ErrorException get_category_ids(lmp, "nonesense")

        # verify that no errors were missed
        @test LAMMPS.API.lammps_has_error(lmp) == 0
    end
end

@testset "Create Atoms" begin
    LMP(["-screen", "none"]) do lmp
        command(lmp, """
            atom_modify map yes
            region cell block 0 2 0 2 0 2
            create_box 1 cell
            lattice sc 1
        """)
        x = rand(3, 100)
        id = Int32.(collect(1:100))
        types = ones(Int32, 100)
        image = ones(Int32, 100)
        v = rand(3, 100)


        create_atoms(lmp, x, id, types, v=v, image=image, bexpand=true)
        # Normally, you would have to sort by id, but we haven't done anything, so lammps
        # will still have the same order
        @test all(x .== extract_atom(
            lmp, "x", LAMMPS_DOUBLE_2D
        ))
        @test all(v .== extract_atom(
            lmp, "v", LAMMPS_DOUBLE_2D
        ))

        command(lmp, """
            clear
            atom_modify map yes
            region cell block 0 2 0 2 0 2
            create_box 1 cell
            lattice sc 1
        """)
        create_atoms(lmp, x, id, types, bexpand=true)
        @test all(zeros(3,100) .== extract_atom(
            lmp, "v", LAMMPS_DOUBLE_2D
        ))

        @test_throws ArgumentError create_atoms(lmp, x[1:2,:], id, types; v, image, bexpand=true) 
        @test_throws ArgumentError create_atoms(lmp, x, id[1:99], types; v, image, bexpand=true) 
        @test_throws ArgumentError create_atoms(lmp, x, id, types[1:99]; v, image, bexpand=true) 
        @test_throws ArgumentError create_atoms(lmp, x, id, types; v=v[1:2,:], image, bexpand=true)
        @test_throws ArgumentError create_atoms(lmp, x, id, types; v, image=image[1:99], bexpand=true) 

    end
end

@testset "Custom Properties" begin
    LMP(["-screen", "none"]) do lmp
        command(lmp, """
            atom_modify map yes
            region cell block 0 3 0 3 0 3
            create_box 1 cell
            lattice sc 1
            create_atoms 1 region cell
            mass 1 1

            fix customprop all property/atom i_int i2_int2 5 d_float d2_float2 6
        """)

        i_int = extract_atom(lmp, "i_int", LAMMPS_INT)
        @test size(i_int) == (27,)
        @test all(iszero, i_int)

        i2_int2 = extract_atom(lmp, "i2_int2", LAMMPS_INT_2D)
        @test size(i2_int2) == (5, 27)
        @test all(iszero, i2_int2)

        d_float = extract_atom(lmp, "d_float", LAMMPS_DOUBLE)
        @test size(d_float) == (27,)
        @test all(iszero, d_float)

        d2_float2 = extract_atom(lmp, "d2_float2", LAMMPS_DOUBLE_2D)
        @test size(d2_float2) == (6, 27)
        @test all(iszero, d2_float2)

        # verify that no errors were missed
        @test LAMMPS.API.lammps_has_error(lmp) == 0
    end
end

<<<<<<< HEAD
LMP(["-screen", "none"]) do lmp
    called = Ref(false)
    command(lmp, "boundary p p p")
    command(lmp, "region cell block 0 1 0 1 0 1 units box")
    command(lmp, "create_box 1 cell")
    LAMMPS.FixExternal(lmp, "julia", "all", 1, 1) do fix
        called[] = true
    end
    command(lmp, "mass 1 1.0")
    command(lmp, "run 0")
    @test called[] == true
end

include("external_pair.jl")
=======
@testset "Image Flags" begin
    @test encode_image_flags(0, 0, 0) == 537395712
    @test encode_image_flags((0, 0, 0)) == 537395712
    @test decode_image_flags(537395712) == (0, 0, 0)
end

@testset "Extract Box" begin
    LMP(["-screen", "none"]) do lmp
        command(lmp, """
            region cell block -1 1 -2 2 -3 3
            boundary p p f
            create_box 1 cell
        """)

        box = extract_box(lmp)
        @test box.boxlo == (-1, -2, -3)
        @test box.boxhi == (1, 2, 3)
        @test box.xy == box.yz == box.xz == 0
        @test box.pflags == (1, 1, 0)
        @test box.boxflag == 0

        reset_box(lmp, [0, 0, 0], [1, 1, 1], 1, 2, 3)
        box = extract_box(lmp)
        @test box.boxlo == (0, 0, 0)
        @test box.boxhi == (1, 1, 1)
        @test box.xy == 1
        @test box.yz == 2
        @test box.xz == 3

        # verify that no errors were missed
        @test LAMMPS.API.lammps_has_error(lmp) == 0
    end
end

@testset "Neighbor lists" begin
    LMP(["-screen", "none"]) do lmp
        command(lmp, """
            atom_modify map yes
            region cell block 0 3 0 3 0 3
            create_box 1 cell
            lattice sc 1
            create_atoms 1 region cell
            mass 1 1

            pair_style zero 1.0
            pair_coeff * *

            fix runfix all nve

            run 1
        """)

        neighlist = pair_neighborlist(lmp, "zero")
        @test length(neighlist) == 27
        iatom, neihgs = neighlist[1]
        @test iatom == 1 # account for 1-based indexing
        @test length(neihgs) == 3
        @test_throws KeyError pair_neighborlist(lmp, "nonesense")
    end
end
>>>>>>> 7c689ce4

if !Sys.iswindows()
    @testset "MPI" begin
         @test success(pipeline(`$(MPI.mpiexec()) -n 2 $(Base.julia_cmd()) mpitest.jl`, stderr=stderr, stdout=stdout))
    end
end<|MERGE_RESOLUTION|>--- conflicted
+++ resolved
@@ -395,7 +395,67 @@
     end
 end
 
-<<<<<<< HEAD
+@testset "Image Flags" begin
+    @test encode_image_flags(0, 0, 0) == 537395712
+    @test encode_image_flags((0, 0, 0)) == 537395712
+    @test decode_image_flags(537395712) == (0, 0, 0)
+end
+
+@testset "Extract Box" begin
+    LMP(["-screen", "none"]) do lmp
+        command(lmp, """
+            region cell block -1 1 -2 2 -3 3
+            boundary p p f
+            create_box 1 cell
+        """)
+
+        box = extract_box(lmp)
+        @test box.boxlo == (-1, -2, -3)
+        @test box.boxhi == (1, 2, 3)
+        @test box.xy == box.yz == box.xz == 0
+        @test box.pflags == (1, 1, 0)
+        @test box.boxflag == 0
+
+        reset_box(lmp, [0, 0, 0], [1, 1, 1], 1, 2, 3)
+        box = extract_box(lmp)
+        @test box.boxlo == (0, 0, 0)
+        @test box.boxhi == (1, 1, 1)
+        @test box.xy == 1
+        @test box.yz == 2
+        @test box.xz == 3
+
+        # verify that no errors were missed
+        @test LAMMPS.API.lammps_has_error(lmp) == 0
+    end
+end
+
+@testset "Neighbor lists" begin
+    LMP(["-screen", "none"]) do lmp
+        command(lmp, """
+            atom_modify map yes
+            region cell block 0 3 0 3 0 3
+            create_box 1 cell
+            lattice sc 1
+            create_atoms 1 region cell
+            mass 1 1
+
+            pair_style zero 1.0
+            pair_coeff * *
+
+            fix runfix all nve
+
+            run 1
+        """)
+
+        neighlist = pair_neighborlist(lmp, "zero")
+        @test length(neighlist) == 27
+        iatom, neihgs = neighlist[1]
+        @test iatom == 1 # account for 1-based indexing
+        @test length(neihgs) == 3
+        @test_throws KeyError pair_neighborlist(lmp, "nonesense")
+    end
+end
+
 LMP(["-screen", "none"]) do lmp
     called = Ref(false)
     command(lmp, "boundary p p p")
@@ -410,68 +470,6 @@
 end
 
 include("external_pair.jl")
-=======
-@testset "Image Flags" begin
-    @test encode_image_flags(0, 0, 0) == 537395712
-    @test encode_image_flags((0, 0, 0)) == 537395712
-    @test decode_image_flags(537395712) == (0, 0, 0)
-end
-
-@testset "Extract Box" begin
-    LMP(["-screen", "none"]) do lmp
-        command(lmp, """
-            region cell block -1 1 -2 2 -3 3
-            boundary p p f
-            create_box 1 cell
-        """)
-
-        box = extract_box(lmp)
-        @test box.boxlo == (-1, -2, -3)
-        @test box.boxhi == (1, 2, 3)
-        @test box.xy == box.yz == box.xz == 0
-        @test box.pflags == (1, 1, 0)
-        @test box.boxflag == 0
-
-        reset_box(lmp, [0, 0, 0], [1, 1, 1], 1, 2, 3)
-        box = extract_box(lmp)
-        @test box.boxlo == (0, 0, 0)
-        @test box.boxhi == (1, 1, 1)
-        @test box.xy == 1
-        @test box.yz == 2
-        @test box.xz == 3
-
-        # verify that no errors were missed
-        @test LAMMPS.API.lammps_has_error(lmp) == 0
-    end
-end
-
-@testset "Neighbor lists" begin
-    LMP(["-screen", "none"]) do lmp
-        command(lmp, """
-            atom_modify map yes
-            region cell block 0 3 0 3 0 3
-            create_box 1 cell
-            lattice sc 1
-            create_atoms 1 region cell
-            mass 1 1
-
-            pair_style zero 1.0
-            pair_coeff * *
-
-            fix runfix all nve
-
-            run 1
-        """)
-
-        neighlist = pair_neighborlist(lmp, "zero")
-        @test length(neighlist) == 27
-        iatom, neihgs = neighlist[1]
-        @test iatom == 1 # account for 1-based indexing
-        @test length(neihgs) == 3
-        @test_throws KeyError pair_neighborlist(lmp, "nonesense")
-    end
-end
->>>>>>> 7c689ce4
 
 if !Sys.iswindows()
     @testset "MPI" begin
