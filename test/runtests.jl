using Test
using LAMMPS
<<<<<<< HEAD
using MPI; MPI.Init()
=======
using MPI
using UnsafeArrays
>>>>>>> ddd493d8

@test_logs (:warn,"LAMMPS library path changed, you will need to restart Julia for the change to take effect") LAMMPS.set_library!(LAMMPS.locate())

LMP() do lmp
    @test LAMMPS.version(lmp) >= 0
end

LMP(["-screen", "none"]) do lmp
    @test LAMMPS.version(lmp) >= 0
    command(lmp, "clear")

    @test_throws LAMMPSError command(lmp, "nonsense")

    LAMMPS.close!(lmp)

    expected_error = ErrorException("The LMP object doesn't point to a valid LAMMPS instance! "
        * "This is usually caused by calling `LAMMPS.close!` or through serialization and deserialization.")

    @test_throws expected_error command(lmp, "")
end

@test_throws LAMMPSError LMP(["-nonesense"])

@testset "Extract Setting/Global" begin
    LMP(["-screen", "none"]) do lmp
        command(lmp, """
                atom_modify map yes
                region cell block 0 1 0 2 0 3
                create_box 1 cell
        """)

        @test extract_global(lmp, "dt", LAMMPS_DOUBLE)[] isa Float64
        @test extract_global(lmp, "boxhi", LAMMPS_DOUBLE) == [1, 2, 3]
        @test extract_global(lmp, "nlocal", LAMMPS_INT)[] == extract_setting(lmp, "nlocal") == 0

        # verify that no errors were missed
        @test LAMMPS.API.lammps_has_error(lmp) == 0
    end
end

@testset "Extract Atom" begin
    LMP(["-screen", "none"]) do lmp
        command(lmp, """
            atom_modify map yes
            region cell block 0 3 0 3 0 3
            create_box 1 cell
            lattice sc 1
            create_atoms 1 region cell
            mass 1 1
        """)

        @test extract_atom(lmp, "mass", LAMMPS_DOUBLE) isa UnsafeArray{Float64, 1}
        @test extract_atom(lmp, "mass", LAMMPS_DOUBLE) == [1]

        x1 = extract_atom(lmp, "x", LAMMPS_DOUBLE_2D) 
        @test size(x1) == (3, 27)

        x2 = extract_atom(lmp, "x", LAMMPS_DOUBLE_2D; with_ghosts=true) 
        @test size(x2) == (3, 27)

        @test extract_atom(lmp, "image", LAMMPS_INT) isa UnsafeArray{Int32, 1}

        @test_throws ErrorException extract_atom(lmp, "v", LAMMPS_DOUBLE)

        # verify that no errors were missed
        @test LAMMPS.API.lammps_has_error(lmp) == 0
    end
end


function f()
    lmp = LMP(["-screen", "none"])
    @test LAMMPS.version(lmp) >= 0
    command(lmp, "clear")
    @test_throws ErrorException command(lmp, "nonsense")
    LAMMPS.close!(lmp)
end


@testset "Variables" begin
    LMP(["-screen", "none"]) do lmp
        command(lmp, """
            box tilt large
            region cell block 0 1.0 0 1.0 0 1.0 units box
            create_box 1 cell
            create_atoms 1 random 10 1 NULL
            compute  press all pressure NULL pair
            fix press all ave/time 1 1 1 c_press mode vector

            variable var1 equal 1.0
            variable var2 string \"hello\"
            variable var3 atom x
            # TODO: x is 3d, how do we access more than the first dims
            variable var4 vector f_press
            group odd id 1 3 5 7
        """)

        @test extract_variable(lmp, "var1", VAR_EQUAL) == 1.0
        @test extract_variable(lmp, "var2", VAR_STRING) == "hello"
        x = extract_atom(lmp, "x", LAMMPS_DOUBLE_2D)
        x_var = extract_variable(lmp, "var3", VAR_ATOM)
        @test length(x_var) == 10
        @test x_var == x[1, :]
        press = extract_variable(lmp, "var4", VAR_VECTOR)
        @test press isa UnsafeArray{Float64, 1}

        x_var_group = extract_variable(lmp, "var3", VAR_ATOM, "odd")
        in_group = BitVector((1, 0, 1, 0, 1, 0, 1, 0, 0, 0))

        @test x_var_group[in_group] == x[1, in_group]
        @test all(x_var_group[.!in_group] .== 0)

        @test_throws ErrorException extract_variable(lmp, "var3", VAR_EQUAL)

        # verify that no errors were missed
        @test LAMMPS.API.lammps_has_error(lmp) == 0
    end

    # check if the memory allocated by LAMMPS persists after closing the instance
    lmp = LMP(["-screen", "none"])
    command(lmp, """
        atom_modify map yes
        region cell block 0 3 0 3 0 3
        create_box 1 cell
        lattice sc 1
        create_atoms 1 region cell
        mass 1 1

        variable var atom id
    """)

    var = extract_variable(lmp, "var", VAR_ATOM)
    var_copy = copy(var)
    LAMMPS.close!(lmp)

    @test var == var_copy

end

@testset "gather/scatter" begin
    LMP(["-screen", "none"]) do lmp
        # setting up example data
        command(lmp, """
            atom_modify map yes
            region cell block 0 3 0 3 0 3
            create_box 1 cell
            lattice sc 1
            create_atoms 1 region cell
            mass 1 1

            compute pos all property/atom x y z
            fix pos all ave/atom 10 1 10 c_pos[1] c_pos[2] c_pos[3]

            run 10
        """)

        data = zeros(Float64, 3, 27)
        subset = Int32.([2,5,10, 5])
        data_subset = ones(Float64, 3, 4)

        subset_bad1 = Int32.([28])
        subset_bad2 = Int32.([0])
        subset_bad_data = ones(Float64, 3,1)

        @test_throws AssertionError gather(lmp, "x", Int32)
        @test_throws AssertionError gather(lmp, "id", Float64)

        @test_throws ErrorException gather(lmp, "nonesense", Float64)
        @test_throws ErrorException gather(lmp, "c_nonsense", Float64)
        @test_throws ErrorException gather(lmp, "f_nonesense", Float64)

        @test_throws AssertionError gather(lmp, "x", Float64, subset_bad1)
        @test_throws AssertionError gather(lmp, "x", Float64, subset_bad2)

        @test_throws ErrorException scatter!(lmp, "nonesense", data)
        @test_throws ErrorException scatter!(lmp, "c_nonsense", data)
        @test_throws ErrorException scatter!(lmp, "f_nonesense", data)

        @test_throws AssertionError scatter!(lmp, "x", subset_bad_data, subset_bad1)
        @test_throws AssertionError scatter!(lmp, "x", subset_bad_data, subset_bad2)

        @test gather(lmp, "x", Float64) == gather(lmp, "c_pos", Float64) == gather(lmp, "f_pos", Float64)

        @test gather(lmp, "x", Float64)[:,subset] == gather(lmp, "x", Float64, subset)
        @test gather(lmp, "c_pos", Float64)[:,subset] == gather(lmp, "c_pos", Float64, subset)
        @test gather(lmp, "f_pos", Float64)[:,subset] == gather(lmp, "f_pos", Float64, subset)

        scatter!(lmp, "x", data)
        scatter!(lmp, "f_pos", data)
        scatter!(lmp, "c_pos", data)

        @test gather(lmp, "x", Float64) == gather(lmp, "c_pos", Float64) == gather(lmp, "f_pos", Float64) == data

        scatter!(lmp, "x", data_subset, subset)
        scatter!(lmp, "c_pos", data_subset, subset)
        scatter!(lmp, "f_pos", data_subset, subset)

        @test gather(lmp, "x", Float64, subset) == gather(lmp, "c_pos", Float64, subset) == gather(lmp, "f_pos", Float64, subset) == data_subset

        # verify that no errors were missed
        @test LAMMPS.API.lammps_has_error(lmp) == 0
    end
end

@testset "Gather bonds/angles/dihedrals/impropers" begin
    LMP(["-screen", "none"]) do lmp
        file = joinpath(@__DIR__, "test_files/bonds_angles_dihedrals_impropers.data")

        command(lmp,  """
            atom_style molecular
            read_data $file
            """)

        @test gather_bonds(lmp) == transpose([
            1 1 2
            1 2 3
            1 3 4
            1 4 1
        ])
        @test gather_angles(lmp) == transpose([
            1 1 2 3
            1 2 3 4
        ])
        @test gather_angles(lmp) == transpose([
            1 1 2 3
            1 2 3 4
        ])
        @test gather_dihedrals(lmp) == transpose([
            1 1 2 3 4
        ])
        @test gather_impropers(lmp) == transpose([
            1 4 3 2 1
        ])
        @test LAMMPS.API.lammps_has_error(lmp) == 0
    end
end

@testset "Extract Compute" begin
    LMP(["-screen", "none"]) do lmp
        command(lmp, """
            atom_modify map yes
            region cell block 0 3 0 3 0 3
            create_box 1 cell
            lattice sc 1
            create_atoms 1 region cell
            mass 1 1

            compute pos all property/atom x y z
        """)

        @test extract_compute(lmp, "pos", STYLE_ATOM, TYPE_ARRAY) == extract_atom(lmp, "x", LAMMPS_DOUBLE_2D)

        extract_compute(lmp, "thermo_temp", STYLE_GLOBAL, TYPE_VECTOR)[3] = 3

        @test extract_compute(lmp, "thermo_temp", STYLE_GLOBAL, TYPE_SCALAR) == [0.0]
        @test extract_compute(lmp, "thermo_temp", STYLE_GLOBAL, TYPE_VECTOR) == [0.0, 0.0, 3.0, 0.0, 0.0, 0.0]

        @test_throws LAMMPSError extract_compute(lmp, "thermo_temp", STYLE_ATOM, TYPE_SCALAR)
        @test_throws LAMMPSError extract_compute(lmp, "thermo_temp", STYLE_GLOBAL, TYPE_ARRAY)

        # verify that no errors were missed
        @test LAMMPS.API.lammps_has_error(lmp) == 0
    end
end

@testset "Utilities" begin
    LMP(["-screen", "none"]) do lmp
        # setting up example data
        command(lmp, """
            atom_modify map yes
            region cell block 0 2 0 2 0 2
            create_box 1 cell
            lattice sc 1
            create_atoms 1 region cell
            mass 1 1

            group a id 1 2 3 5 8
            group even id 2 4 6 8
            group odd id 1 3 5 7
        """)

        @test group_to_atom_ids(lmp, "all") == 1:8
        @test group_to_atom_ids(lmp, "a") == [1, 2, 3, 5, 8]
        @test group_to_atom_ids(lmp, "even") == [2, 4, 6, 8]
        @test group_to_atom_ids(lmp, "odd") == [1, 3, 5, 7]
        @test_throws ErrorException group_to_atom_ids(lmp, "nonesense")

        command(lmp, [
            "compute pos all property/atom x y z",
            "fix 1 all ave/atom 10 1 10 c_pos[*]",
            "run 10"
        ])

        @test get_category_ids(lmp, "group") == ["all", "a", "even", "odd"]
        @test get_category_ids(lmp, "compute") == ["thermo_temp", "thermo_press", "thermo_pe", "pos"] # some of these computes are there by default it seems
        @test get_category_ids(lmp, "fix") == ["1"]
        @test_throws ErrorException get_category_ids(lmp, "nonesense")

        # verify that no errors were missed
        @test LAMMPS.API.lammps_has_error(lmp) == 0
    end
end

@testset "Create Atoms" begin
    LMP(["-screen", "none"]) do lmp
        command(lmp, """
            atom_modify map yes
            region cell block 0 2 0 2 0 2
            create_box 1 cell
            lattice sc 1
        """)
        x = rand(3, 100)
        id = Int32.(collect(1:100))
        types = ones(Int32, 100)
        image = ones(Int32, 100)
        v = rand(3, 100)


        create_atoms(lmp, x, id, types, v=v, image=image, bexpand=true)
        # Normally, you would have to sort by id, but we haven't done anything, so lammps
        # will still have the same order
        @test all(x .== extract_atom(
            lmp, "x", LAMMPS_DOUBLE_2D
        ))
        @test all(v .== extract_atom(
            lmp, "v", LAMMPS_DOUBLE_2D
        ))

        command(lmp, """
            clear
            atom_modify map yes
            region cell block 0 2 0 2 0 2
            create_box 1 cell
            lattice sc 1
        """)
        create_atoms(lmp, x, id, types, bexpand=true)
        @test all(zeros(3,100) .== extract_atom(
            lmp, "v", LAMMPS_DOUBLE_2D
        ))

        @test_throws ArgumentError create_atoms(lmp, x[1:2,:], id, types; v, image, bexpand=true) 
        @test_throws ArgumentError create_atoms(lmp, x, id[1:99], types; v, image, bexpand=true) 
        @test_throws ArgumentError create_atoms(lmp, x, id, types[1:99]; v, image, bexpand=true) 
        @test_throws ArgumentError create_atoms(lmp, x, id, types; v=v[1:2,:], image, bexpand=true)
        @test_throws ArgumentError create_atoms(lmp, x, id, types; v, image=image[1:99], bexpand=true) 

    end
end

@testset "Custom Properties" begin
    LMP(["-screen", "none"]) do lmp
        command(lmp, """
            atom_modify map yes
            region cell block 0 3 0 3 0 3
            create_box 1 cell
            lattice sc 1
            create_atoms 1 region cell
            mass 1 1

            fix customprop all property/atom i_int i2_int2 5 d_float d2_float2 6
        """)

        i_int = extract_atom(lmp, "i_int", LAMMPS_INT)
        @test size(i_int) == (27,)
        @test all(iszero, i_int)

        i2_int2 = extract_atom(lmp, "i2_int2", LAMMPS_INT_2D)
        @test size(i2_int2) == (5, 27)
        @test all(iszero, i2_int2)

        d_float = extract_atom(lmp, "d_float", LAMMPS_DOUBLE)
        @test size(d_float) == (27,)
        @test all(iszero, d_float)

        d2_float2 = extract_atom(lmp, "d2_float2", LAMMPS_DOUBLE_2D)
        @test size(d2_float2) == (6, 27)
        @test all(iszero, d2_float2)

        # verify that no errors were missed
        @test LAMMPS.API.lammps_has_error(lmp) == 0
    end
end

@testset "Image Flags" begin
    @test encode_image_flags(0, 0, 0) == 537395712
    @test encode_image_flags((0, 0, 0)) == 537395712
    @test decode_image_flags(537395712) == (0, 0, 0)
end

@testset "Extract Box" begin
    LMP(["-screen", "none"]) do lmp
        command(lmp, """
            region cell block -1 1 -2 2 -3 3
            boundary p p f
            create_box 1 cell
        """)

        box = extract_box(lmp)
        @test box.boxlo == (-1, -2, -3)
        @test box.boxhi == (1, 2, 3)
        @test box.xy == box.yz == box.xz == 0
        @test box.pflags == (1, 1, 0)
        @test box.boxflag == 0

        reset_box(lmp, [0, 0, 0], [1, 1, 1], 1, 2, 3)
        box = extract_box(lmp)
        @test box.boxlo == (0, 0, 0)
        @test box.boxhi == (1, 1, 1)
        @test box.xy == 1
        @test box.yz == 2
        @test box.xz == 3

        # verify that no errors were missed
        @test LAMMPS.API.lammps_has_error(lmp) == 0
    end
end

@testset "Neighbor lists" begin
    LMP(["-screen", "none"]) do lmp
        command(lmp, """
            atom_modify map yes
            region cell block 0 3 0 3 0 3
            create_box 1 cell
            lattice sc 1
            create_atoms 1 region cell
            mass 1 1

            pair_style zero 1.0
            pair_coeff * *

            fix runfix all nve

            run 1
        """)

        neighlist = pair_neighborlist(lmp, "zero")
        @test length(neighlist) == 27
        iatom, neihgs = neighlist[1]
        @test iatom == 1 # account for 1-based indexing
        @test length(neihgs) == 3
        @test_throws KeyError pair_neighborlist(lmp, "nonesense")
    end
end

LMP(["-screen", "none"]) do lmp
    called = Ref(false)
    command(lmp, "boundary p p p")
    command(lmp, "region cell block 0 1 0 1 0 1 units box")
    command(lmp, "create_box 1 cell")
    LAMMPS.FixExternal(lmp, "julia", "all", 1, 1) do fix
        called[] = true
    end
    command(lmp, "mass 1 1.0")
    command(lmp, "run 0")
    @test called[] == true
end

include("external_pair.jl")

if !Sys.iswindows()
    @testset "MPI" begin
         @test success(pipeline(`$(MPI.mpiexec()) -n 2 $(Base.julia_cmd()) mpitest.jl`, stderr=stderr, stdout=stdout))
    end
end<|MERGE_RESOLUTION|>--- conflicted
+++ resolved
@@ -1,11 +1,7 @@
 using Test
 using LAMMPS
-<<<<<<< HEAD
 using MPI; MPI.Init()
-=======
-using MPI
 using UnsafeArrays
->>>>>>> ddd493d8
 
 @test_logs (:warn,"LAMMPS library path changed, you will need to restart Julia for the change to take effect") LAMMPS.set_library!(LAMMPS.locate())
 
