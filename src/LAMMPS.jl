--- conflicted
+++ resolved
@@ -9,14 +9,9 @@
 include("api.jl")
 
 export LMP, command, create_atoms, get_natoms, extract_atom, extract_compute, extract_global,
-<<<<<<< HEAD
-       extract_setting, gather, gather_bonds, gather_angles, gather_dihedrals, gather_impropers,
-       scatter!, group_to_atom_ids, get_category_ids, extract_variable, LAMMPSError, FixExternal,
-=======
        extract_setting, extract_box, reset_box, gather, gather_bonds, gather_angles, gather_dihedrals,
-       gather_impropers, scatter!, group_to_atom_ids, get_category_ids, extract_variable, LAMMPSError,
+       gather_impropers, scatter!, group_to_atom_ids, get_category_ids, extract_variable, LAMMPSError, FixExternal,
        encode_image_flags, decode_image_flags, compute_neighborlist, fix_neighborlist, pair_neighborlist,
->>>>>>> 7c689ce4
 
        # _LMP_DATATYPE
        LAMMPS_NONE,
@@ -1089,9 +1084,6 @@
 
 _check_valid_category(category::String) = category in ("compute", "dump", "fix", "group", "molecule", "region", "variable") || error("$category is not a valid category name!")
 
-<<<<<<< HEAD
-include("external.jl")
-=======
 struct NeighListVec <: AbstractVector{Cint}
     numneigh::Int
     neighbors::Ptr{Int32}
@@ -1202,6 +1194,7 @@
     return NeighList(lmp, idx)
 end
 
->>>>>>> 7c689ce4
+
+include("external.jl")
 
 end # module